Meet **Qonscious**, a framework for resource-aware quantum computing in the NISQ era.

# Qonscious

**Qonscious** is a runtime framework designed to support conditional execution of quantum circuits based on resource introspection. It helps you build quantum applications that are aware of backend conditions — such as entanglement, coherence, or fidelity — before execution.

## Why Qonscious?

In the NISQ era, quantum hardware is noisy, resource-limited, and variable over time. Static resource assumptions lead to unreliable results. **Qonscious** makes quantum programs introspective and adaptive.

## Key Features

- Constraint-based introspection (e.g., CHSH score > 1.9)
- Flexible threshold policies (fixed, ranges, percentiles)
- Inversion of control: pass a callback, not a circuit
- Composable constraints (AND, OR, NOT)
- Built-in logging, extensibility, and fallback logic

## Setting up dependencies

We recommend working on a Python virtual environment.  This snippet of code provides examples of most of the things you'll need to do. 

This project is organized with a pyproject.-toml file so no need for a requirements.txt file anymore.

```bash
python3 -m venv .venv # create the venv
source .venv/bin/activate # activate it
<<<<<<< HEAD
pip install -e ".[dev,notebooks,viz]" # to install all dependencies 
=======
pip install ... # to manually install a dependency
pip freeze > requirements.txt # to update or create the requirements.txt file
pip install -r requirements.txt # to install all dependencies from requirements.txt
>>>>>>> 6ad5b97f
```

## Example

```python
from qiskit import QuantumCircuit, transpile
from qiskit_ibm_runtime import QiskitRuntimeService, Sampler
from qonscious.constraints import PackedCHSHTest
from qonscious.policies import MinimumAcceptableValue
from qonscious.core import run_conditionally, IBMSamplerAdapter


# Define a sample main circuit
def build_my_main_circuit():
    qc = QuantumCircuit(2)
    qc.h(0)
    qc.cx(0, 1)
    qc.measure_all()
    return qc


# Create constraint
constraint = PackedCHSHTest(policy=MinimumAcceptableValue(1.9))

# Set up IBM backend adapter
service = QiskitRuntimeService()
backend = ...
adapter = IBMSamplerAdapter(backend)

# Callback on pass
def on_pass(backend_adapter, introspection):
    print("CHSH passed with score:", introspection["CHSH_score"])
    qc = build_my_main_circuit()
    return backend_adapter.run(qc, shots=1024)["counts"]

# Callback on fail
def on_fail(backend_adapter, introspection):
    print("CHSH failed with score:", introspection["CHSH_score"])
    return {"status": "skipped"}

# Conditional execution
result = run_conditionally(
    backend_adapter=adapter,
    constraint=constraint,
    on_pass=on_pass,
    on_fail=on_fail,
    shots=2048
)

```

# Development notes

## ruff

pyproject.toml includes default configurations for ruff (linting, etc.). Ruff is part of the [dev] dependencies.

To use ruff from the command (and let ruff format, and tiddy up code) line do as follows:

```python
ruff check . --fix
ruff format .
```

## pyright

This projects uses pyright as a typechecker (In VSCode it will work via PyLance).

Settings are defined in pyrightconfig.json
<|MERGE_RESOLUTION|>--- conflicted
+++ resolved
@@ -25,13 +25,7 @@
 ```bash
 python3 -m venv .venv # create the venv
 source .venv/bin/activate # activate it
-<<<<<<< HEAD
 pip install -e ".[dev,notebooks,viz]" # to install all dependencies 
-=======
-pip install ... # to manually install a dependency
-pip freeze > requirements.txt # to update or create the requirements.txt file
-pip install -r requirements.txt # to install all dependencies from requirements.txt
->>>>>>> 6ad5b97f
 ```
 
 ## Example
